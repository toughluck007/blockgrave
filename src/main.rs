--- conflicted
+++ resolved
@@ -37,16 +37,16 @@
 fn setup_terminal() -> Result<(Terminal<CrosstermBackend<Stdout>>, bool)> {
     enable_raw_mode()?;
     let mut stdout = io::stdout();
-<<<<<<< HEAD
+
     execute!(&mut stdout, EnterAlternateScreen)?;
     let keyboard_enhanced = try_enable_keyboard_enhancement(&mut stdout)?;
-=======
+
     execute!(
         stdout,
         EnterAlternateScreen,
         PushKeyboardEnhancementFlags(KeyboardEnhancementFlags::REPORT_EVENT_TYPES),
     )?;
->>>>>>> 7f0ae89f
+
     let backend = CrosstermBackend::new(stdout);
     let terminal = Terminal::new(backend)?;
     Ok((terminal, keyboard_enhanced))
@@ -57,18 +57,18 @@
     keyboard_enhanced: bool,
 ) -> Result<()> {
     disable_raw_mode()?;
-<<<<<<< HEAD
+
     if keyboard_enhanced {
         execute!(terminal.backend_mut(), PopKeyboardEnhancementFlags)?;
     }
     execute!(terminal.backend_mut(), LeaveAlternateScreen)?;
-=======
+
     execute!(
         terminal.backend_mut(),
         PopKeyboardEnhancementFlags,
         LeaveAlternateScreen,
     )?;
->>>>>>> 7f0ae89f
+
     terminal.show_cursor()?;
     Ok(())
 }
