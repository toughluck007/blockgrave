--- conflicted
+++ resolved
@@ -8,16 +8,14 @@
 
 use anyhow::Result;
 use app::App;
-<<<<<<< HEAD
 use crossterm::event::{self, Event as CEvent, PopKeyboardEnhancementFlags};
 #[cfg(not(windows))]
 use crossterm::event::{KeyboardEnhancementFlags, PushKeyboardEnhancementFlags};
-=======
+
 use crossterm::event::{
     self, Event as CEvent, KeyboardEnhancementFlags, PopKeyboardEnhancementFlags,
-    PushKeyboardEnhancementFlags,
-};
->>>>>>> 31160dd8
+    PushKeyboardEnhancementFlags,};
+
 use crossterm::execute;
 use crossterm::terminal::{
     EnterAlternateScreen, LeaveAlternateScreen, disable_raw_mode, enable_raw_mode,
@@ -43,10 +41,9 @@
 fn setup_terminal() -> Result<(Terminal<CrosstermBackend<Stdout>>, bool)> {
     enable_raw_mode()?;
     let mut stdout = io::stdout();
-<<<<<<< HEAD
     execute!(&mut stdout, EnterAlternateScreen)?;
     let keyboard_enhanced = try_enable_keyboard_enhancement(&mut stdout)?;
-=======
+
 
     execute!(&mut stdout, EnterAlternateScreen)?;
     let keyboard_enhanced = try_enable_keyboard_enhancement(&mut stdout)?;
@@ -57,7 +54,7 @@
         PushKeyboardEnhancementFlags(KeyboardEnhancementFlags::REPORT_EVENT_TYPES),
     )?;
 
->>>>>>> 31160dd8
+
     let backend = CrosstermBackend::new(stdout);
     let terminal = Terminal::new(backend)?;
     Ok((terminal, keyboard_enhanced))
@@ -68,10 +65,7 @@
     keyboard_enhanced: bool,
 ) -> Result<()> {
     disable_raw_mode()?;
-<<<<<<< HEAD
-=======
 
->>>>>>> 31160dd8
     if keyboard_enhanced {
         execute!(terminal.backend_mut(), PopKeyboardEnhancementFlags)?;
     }
@@ -87,15 +81,13 @@
     Ok(())
 }
 
-<<<<<<< HEAD
+
 #[cfg(windows)]
 fn try_enable_keyboard_enhancement(_: &mut Stdout) -> Result<bool> {
     Ok(false)
 }
 
 #[cfg(not(windows))]
-=======
->>>>>>> 31160dd8
 fn try_enable_keyboard_enhancement(stdout: &mut Stdout) -> Result<bool> {
     let result = execute!(
         stdout,
@@ -114,11 +106,11 @@
     Ok(keyboard_enhanced)
 }
 
-<<<<<<< HEAD
+
 #[cfg(not(windows))]
-=======
+
 #[cfg(windows)]
->>>>>>> 31160dd8
+
 fn keyboard_enhancement_unsupported(err: &std::io::Error) -> bool {
     use std::io::ErrorKind;
 
@@ -128,14 +120,12 @@
             .contains("Keyboard progressive enhancement not implemented")
 }
 
-<<<<<<< HEAD
-=======
+
 #[cfg(not(windows))]
 fn keyboard_enhancement_unsupported(_: &std::io::Error) -> bool {
     false
 }
 
->>>>>>> 31160dd8
 fn run_app(terminal: &mut Terminal<CrosstermBackend<Stdout>>, app: &mut App) -> Result<()> {
     let (tx, rx) = mpsc::channel();
     let tick_rate = Duration::from_millis(200);
